"""Basic CLI interface to create and interact with digital objects."""

# Use typer for CLI

from enum import Enum
import os
from pathlib import Path
from typing import Optional
from typing_extensions import Annotated

from linkml_runtime.loaders import json_loader
from loguru import logger
import modos_schema.datamodel as model
from pydantic import HttpUrl
import sys
import typer
from types import SimpleNamespace
import zarr

from modos import __version__
from modos.api import MODO
from modos.codes import get_slot_matcher, SLOT_TERMINOLOGIES
from modos.helpers.schema import UserElementType
from modos.genomics.htsget import HtsgetConnection
from modos.genomics.region import Region
from modos.io import parse_instance, parse_attributes
<<<<<<< HEAD
from modos.prompt import SlotPrompter, fuzzy_complete
from modos.remote import EndpointManager, list_remote_items
=======
from modos.logging import setup_logging
from modos.prompt import SlotPrompter
from modos.remote import EndpointManager
from modos.prompt import fuzzy_complete
from modos.remote import list_remote_items
>>>>>>> 3c93c3f8
from modos.storage import connect_s3


class RdfFormat(str, Enum):
    """Enumeration of RDF formats."""

    TURTLE = "turtle"
    RDF_XML = "xml"
    JSON_LD = "json-ld"


cli = typer.Typer(add_completion=False)
c4gh = typer.Typer(add_completion=False)
cli.add_typer(
    c4gh,
    name="c4gh",
    short_help="Local encryption via crypt4gh.",
    rich_help_panel="Command groups",
)
remote = typer.Typer(add_completion=False)
cli.add_typer(
    remote,
    name="remote",
    short_help="Remote object management.",
    rich_help_panel="Command groups",
)
codes = typer.Typer(add_completion=False)
cli.add_typer(
    codes,
    name="codes",
    short_help="Terminology codes utilities.",
    rich_help_panel="Command groups",
)

OBJECT_PATH_ARG = Annotated[
    str,
    typer.Argument(
        ...,
        help="Path to the digital object. Remote paths should have format s3://bucket/path",
    ),
]


# Create command
@cli.command(rich_help_panel="Write")
def create(
    ctx: typer.Context,
    object_path: OBJECT_PATH_ARG,
    from_file: Annotated[
        Optional[Path],
        typer.Option(
            "--from-file",
            "-f",
            help="Create a modo from a file. The file must be in json or yaml format.",
        ),
    ] = None,
    meta: Annotated[
        Optional[str],
        typer.Option(
            "--meta",
            "-m",
            help="Create instance from metadata provided as a json string.",
        ),
    ] = None,
):
    """Create a modo interactively or from a file."""
    typer.echo("Creating a digital object.", err=True)

    endpoint = EndpointManager(ctx.obj.endpoint)

    # Initialize object's directory
    if endpoint.s3:
        fs = connect_s3(endpoint.s3, {"anon": True})  # type: ignore
        if fs.exists(object_path):
            raise ValueError(f"Remote directory already exists: {object_path}")
    elif Path(object_path).exists():
        raise ValueError(f"Directory already exists: {object_path}")

    # Obtain object's metadata and create object
    if from_file and meta:
        raise ValueError("Only one of --from-file or --data can be used.")
    elif from_file:
        _ = MODO.from_file(from_file, object_path, endpoint=endpoint.modos)
        return
    elif meta:
        obj = json_loader.loads(meta, target_class=model.MODO)
    else:
        filled = SlotPrompter(endpoint, suggest=False).prompt_for_slots(
            model.MODO
        )
        obj = model.MODO(**filled)

    attrs = obj.__dict__
    # Dump object to zarr metadata
    MODO(path=object_path, endpoint=endpoint.modos, **attrs)


@cli.command(rich_help_panel="Write")
def remove(
    ctx: typer.Context,
    object_path: OBJECT_PATH_ARG,
    element_id: Annotated[
        Optional[str],
        typer.Argument(
            ...,
            help="The identifier within the modo. Use modos show to check it. Leave empty to remove the whole object.",
        ),
    ] = None,
    force: Annotated[
        bool,
        typer.Option(
            "--force",
            "-f",
            help="Skip confirmation for file deletion and allow deletion of the root object.",
        ),
    ] = False,
):
    """Removes an element and its files from the modo."""
    modo = MODO(object_path, endpoint=ctx.obj.endpoint)
    if (element_id is None) or (element_id == modo.path.name):
        if force:
            modo.remove_object()
        else:
            raise ValueError(
                "Cannot delete root object. If you want to delete the entire MODOS, use --force."
            )
    else:
        element = modo.zarr[element_id]
        rm_path = element.attrs.get("data_path", [])
        if isinstance(element, zarr.hierarchy.Group) and len(rm_path) > 0:
            if not force:
                delete = typer.confirm(
                    f"Removing {element_id} will permanently delete {rm_path}.\n Please confirm that you want to continue?"
                )
                if not delete:
                    logger.warning(f"Stop removing element {element_id}!")
                    raise typer.Abort()
        modo.remove_element(element_id)


@cli.command(rich_help_panel="Write")
def add(
    ctx: typer.Context,
    object_path: OBJECT_PATH_ARG,
    element_type: Annotated[
        UserElementType,
        typer.Argument(
            ...,
            help="Type of element to add to the digital object.",
        ),
    ],
    parent: Annotated[
        Optional[str],
        typer.Option(
            "--parent", "-p", help="Parent object in the zarr store."
        ),
    ] = None,
    element: Annotated[
        Optional[str],
        typer.Option(
            "--element",
            "-e",
            help="Create instance from element metadata provided as a json string.",
        ),
    ] = None,
    from_file: Annotated[
        Optional[Path],
        typer.Option(
            "--from-file",
            "-f",
            help="Read instance metadata from a file. The file must be in json or yaml format.",
        ),
    ] = None,
    source_file: Annotated[
        Optional[Path],
        typer.Option(
            "--source-file",
            "-s",
            help="Specify a data file (if any) to copy into the digital object and associate with the instance.",
        ),
    ] = None,
):
    """Add elements to a modo."""

    typer.echo(f"Updating {object_path}.", err=True)
    modo = MODO(object_path, endpoint=ctx.obj.endpoint)
    target_class = element_type.get_target_class()
    endpoint = EndpointManager(ctx.obj.endpoint)

    if from_file and element:
        raise ValueError("Only one of --from-file or --element can be used.")
    elif from_file:
        obj = parse_instance(from_file, target_class=target_class)
    elif element:
        obj = json_loader.loads(element, target_class=target_class)
    else:
        exclude = {"id": [Path(id).name for id in modo.metadata.keys()]}
        filled = SlotPrompter(endpoint).prompt_for_slots(target_class, exclude)
        obj = target_class(**filled)

    modo.add_element(obj, source_file=source_file, part_of=parent)


@cli.command(rich_help_panel="Write")
def enrich(
    ctx: typer.Context,
    object_path: OBJECT_PATH_ARG,
):
    """Enrich metadata of a digital object using file contents."""

    typer.echo(f"Enriching metadata for {object_path}.", err=True)
    modo = MODO(object_path, endpoint=ctx.obj.endpoint)
    # Attempt to extract metadata from files
    modo.enrich_metadata()
    zarr.consolidate_metadata(modo.zarr.store)


@remote.command()
def download(
    ctx: typer.Context,
    object_path: OBJECT_PATH_ARG,
    target_path: Annotated[
        Path,
        typer.Option(
            "--target",
            "-t",
            help="Path where to download the digital object.",
            exists=False,
            dir_okay=True,
        ),
    ],
):
    """Download a modo from a remote endpoint."""
    modo = MODO(object_path, endpoint=ctx.obj.endpoint)
    modo.download(target_path)


@remote.command()
def upload(
    ctx: typer.Context,
    object_path: OBJECT_PATH_ARG,
    target_path: Annotated[
        str,
        typer.Option(
            "--target",
            "-t",
            help="S3 path where to upload the digital object (format: s3://bucket/name).",
        ),
    ],
):
    """Upload a local modo to a remote endpoint."""
    modo = MODO(object_path)
    endpoint = EndpointManager(ctx.obj.endpoint)
    modo.upload(target_path, endpoint.s3)


@c4gh.command()
def decrypt(
    object_path: OBJECT_PATH_ARG,
    secret_key: Annotated[
        str,
        typer.Option(
            "--secret-key",
            "-s",
            help="Secret key of the recipient to decrypt files in the MODO.",
        ),
    ],
    passphrase: Annotated[
        Optional[Path],
        typer.Option(
            "--passphrase",
            "-pw",
            help="Path to file with passphrase to unlock secret key.",
        ),
    ] = None,
):
    """Decrypt a local MODO."""
    modo = MODO(object_path)
    modo.decrypt(
        secret_key, passphrase=open.read(passphrase) if passphrase else None
    )


@c4gh.command()
def encrypt(
    object_path: OBJECT_PATH_ARG,
    public_key: Annotated[
        list[str],
        typer.Option(
            "--public-key",
            "-p",
            help="Public key(s) of the recipent(s) to decrypt files in the MODO.",
        ),
    ],
    secret_key: Annotated[
        Optional[str],
        typer.Option(
            "--secret-key",
            "-s",
            help="Secret key of the sender to encrypt files in the MODO.",
        ),
    ] = None,
    passphrase: Annotated[
        Optional[Path],
        typer.Option(
            "--passphrase",
            "-pw",
            help="Path to file with passphrase to unlock secret key.",
        ),
    ] = None,
):
    """Encrypt a local MODO."""
    modo = MODO(object_path)
    modo.encrypt(
        public_key,
        secret_key,
        passphrase=open.read(passphrase) if passphrase else None,
    )


@cli.command(rich_help_panel="Read")
def show(
    ctx: typer.Context,
    object_path: OBJECT_PATH_ARG,
    element_id: Annotated[
        Optional[str],
        typer.Argument(
            ...,
            help="The identifier within the modo. Use modos show to check it.",
        ),
    ] = None,
    zarr: Annotated[
        bool,
        typer.Option(
            "--zarr",
            "-z",
            help="Show the structure of the zarr archive",
        ),
    ] = False,
    files: Annotated[
        bool,
        typer.Option(
            "--files",
            "-f",
            help="Show data files in the digital object.",
        ),
    ] = False,
):
    """Show the contents of a modo."""
    endpoint = ctx.obj.endpoint
    if endpoint:
        obj = MODO(object_path, endpoint=endpoint)
    elif os.path.exists(object_path):
        obj = MODO(object_path)
    else:
        raise ValueError(f"{object_path} does not exists")
    if zarr:
        out = obj.list_arrays(element_id)
    elif files:
        out = "\n".join([str(path) for path in obj.list_files()])
    else:
        out = obj.show_contents(element_id)

    print(out)


@cli.command(rich_help_panel="Read")
def publish(
    ctx: typer.Context,
    object_path: OBJECT_PATH_ARG,
    output_format: Annotated[RdfFormat, typer.Option(...)] = RdfFormat.TURTLE,
    base_uri: Annotated[Optional[str], typer.Option(...)] = None,
):
    """Export a modo as linked data. Turns all paths into URIs."""
    obj = MODO(object_path, endpoint=ctx.obj.endpoint)
    print(
        obj.knowledge_graph(uri_prefix=base_uri).serialize(
            format=output_format
        )
    )


@remote.command()
def list(
    ctx: typer.Context,
):
    """List remote modos on the endpoint."""
    if ctx.obj.endpoint is None:
        raise ValueError("Must provide an endpoint using modos --endpoint")

    for item in list_remote_items(ctx.obj.endpoint):
        print(item)


@codes.command()
def search(
    ctx: typer.Context,
    slot: Annotated[
        str,
        typer.Argument(
            ...,
            help=f"The slot to search for codes. Possible values are {', '.join(SLOT_TERMINOLOGIES.keys())}",
        ),
    ],
    query: Annotated[
        Optional[str],
        typer.Option(
            "--query", "-q", help="Predefined text to use when search codes."
        ),
    ] = None,
    top: Annotated[
        int,
        typer.Option(
            "--top",
            "-t",
            help="Show at most N codes when using a prefedined query.",
        ),
    ] = 50,
):
    """Search for terminology codes using free text."""
    matcher = get_slot_matcher(
        slot,
        EndpointManager(ctx.obj.endpoint).fuzon,
    )
    matcher.top = top
    if query:
        matches = matcher.find_codes(query)
        out = "\n".join([f"{m.uri} | {m.label}" for m in matches])
    else:
        out = fuzzy_complete(
            prompt_txt=f'Browsing terms for slot "{slot}". Use tab to cycle suggestions.\n> ',
            matcher=matcher,
        )
    print(out)


@remote.command()
def stream(
    ctx: typer.Context,
    file_path: Annotated[
        str,
        typer.Argument(
            ...,
            help="The s3 path of the file to stream . Use modos show --files to check it.",
        ),
    ],
    region: Annotated[
        Optional[str],
        typer.Option(
            "--region",
            "-r",
            help="Restrict stream to genomic region (chr:start-end).",
        ),
    ] = None,
):
    """Stream genomic file from a remote modo into stdout."""
    _region = Region.from_ucsc(region) if region else None

    # NOTE: bucket is not included in htsget paths
    source = Path(*Path(file_path.removeprefix("s3://")).parts[1:])
    endpoint = EndpointManager(ctx.obj.endpoint)

    if not endpoint:
        raise ValueError("Streaming requires a remote endpoint.")

    if not endpoint.htsget:
        raise ValueError("No htsget service found.")

    con = HtsgetConnection(endpoint.htsget, source, _region)
    with con.open() as f:
        for chunk in f:
            sys.stdout.buffer.write(chunk)


@cli.command(rich_help_panel="Write")
def update(
    ctx: typer.Context,
    object_path: OBJECT_PATH_ARG,
    config_file: Annotated[
        Path,
        typer.Option(
            "--config",
            "-c",
            help="File defining the updated modo. The file must be in json or yaml format.",
        ),
    ],
    force: Annotated[
        bool,
        typer.Option(
            "--force",
            "-f",
            help="Force deletion of elements that are missing in the config_file.",
        ),
    ] = False,
):
    """Update a modo based on a yaml file."""

    typer.echo(f"Updating {object_path}.", err=True)
    endpoint = ctx.obj.endpoint
    if force:
        _ = MODO.from_file(
            config_path=config_file,
            object_path=object_path,
            endpoint=endpoint,
            no_remove=False,
        )
    else:
        element_list = parse_attributes(Path(config_file))
        config_ids = [ele["element"].get("id") for ele in element_list]
        _ = MODO.from_file(
            config_path=config_file,
            object_path=object_path,
            endpoint=endpoint,
            no_remove=True,
        )
        modo_id = _.zarr["/"].attrs["id"]
        meta_ids = {Path(id).name: id for id in _.metadata.keys()}
        old_ids = [
            id
            for id in meta_ids.keys()
            if id not in config_ids and id != modo_id
        ]
        for old_id in old_ids:
            delete = typer.confirm(
                f"Object contains element '{old_id}' which was not in config_file.\n Delete {old_id} ?"
            )
            if not delete:
                logger.warning(
                    f"Keeping {old_id} in {modo_id}. Consider updating your config_file."
                )
                continue
            _.remove_element(meta_ids[old_id])


def version_callback(value: bool):
    """Prints version and exits."""
    if value:
        print(f"modos {__version__}")
        # Exits successfully
        raise typer.Exit()


def endpoint_callback(ctx: typer.Context, url: HttpUrl):
    """Validates modos server url"""
    ctx.obj = SimpleNamespace(endpoint=url)


@cli.callback()
def callback(
    ctx: typer.Context,
    endpoint: Optional[str] = typer.Option(
        None,
        callback=endpoint_callback,
        envvar="MODOS_ENDPOINT",
        help="URL of modos server.",
    ),
    version: Optional[bool] = typer.Option(
        None,
        "--version",
        callback=version_callback,
        help="Print version of modos client.",
    ),
    debug: Optional[bool] = typer.Option(
        None,
        "--debug",
        help="Enable debug logging.",
    ),
):
    """Multi-Omics Digital Objects command line interface."""
    if debug:
        setup_logging(level="DEBUG", diagnose=True, backtrace=True, time=True)
    else:
        setup_logging()


# Generate a click group to autogenerate docs via sphinx-click:
# https://github.com/tiangolo/typer/issues/200#issuecomment-795873331

typer_click_object = typer.main.get_command(cli)<|MERGE_RESOLUTION|>--- conflicted
+++ resolved
@@ -24,16 +24,11 @@
 from modos.genomics.htsget import HtsgetConnection
 from modos.genomics.region import Region
 from modos.io import parse_instance, parse_attributes
-<<<<<<< HEAD
-from modos.prompt import SlotPrompter, fuzzy_complete
-from modos.remote import EndpointManager, list_remote_items
-=======
 from modos.logging import setup_logging
 from modos.prompt import SlotPrompter
 from modos.remote import EndpointManager
 from modos.prompt import fuzzy_complete
 from modos.remote import list_remote_items
->>>>>>> 3c93c3f8
 from modos.storage import connect_s3
 
 
@@ -594,7 +589,7 @@
         None,
         "--version",
         callback=version_callback,
-        help="Print version of modos client.",
+        help="Print version of modos client",
     ),
     debug: Optional[bool] = typer.Option(
         None,

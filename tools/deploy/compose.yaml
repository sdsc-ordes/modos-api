volumes:
  caddy-data:
  caddy-config:
  garage-data:
    driver: local

networks:
  modos-network:
    driver: bridge

services:
  caddy:
    image: docker.io/caddy:2
    restart: always
    depends_on:
      - htsget
    ports:
      - "80:80"
      - "80:80/udp"
      - "443:443"
      - "443:443/udp"
    volumes:
      - ./caddy/Caddyfile:/etc/caddy/Caddyfile
      - caddy-data:/data
      - caddy-config:/config
    environment:
      - DOMAIN=${DOMAIN:-http://localhost}
      - FUZON_LOCAL_URL=${FUZON_LOCAL_URL:-http://fuzon:9090}
      - REFGET_LOCAL_URL=${REFGET_LOCAL_URL:-http://refget:8080}
      - HTSGET_LOCAL_URL=${HTSGET_LOCAL_URL:-http://htsget:8080}
      - MODOS_LOCAL_URL=${MODOS_LOCAL_URL:-http://modos-server:8000}
      - S3_LOCAL_URL=${S3_LOCAL_URL:-http://garage:9000}
    networks:
      - modos-network

  garage:
    build: ./garage
    restart: unless-stopped
    post_start:
      - command: bash /tmp/post-hook.sh
    profiles:
      - local
    ports:
      - "9000:9000"
    volumes:
      - garage-data:/var/lib/garage/data
      - ./garage/garage.toml.template:/etc/garage.toml.template:ro
      - ./garage/post-hook.sh:/tmp/post-hook.sh:ro
    networks:
      - modos-network
    environment:
      - GARAGE_ADMIN_TOKEN=${GARAGE_ADMIN_TOKEN:-garage}
<<<<<<< HEAD
      - GARAGE_S3_REGION=${AWS_DEFAULT_REGION:-us-east-1}
=======
      - GARAGE_S3_REGION=${GARAGE_S3_REGION:-us-east-1}
      - S3_BUCKET=${S3_BUCKET:-modos-demo}
      - REFERENCE_BUCKET=${REFERENCE_BUCKET:-reference-genomes}
>>>>>>> 1b51e77b
      - CLIENT_ID=${AWS_ACCESS_KEY_ID:-garage}
      - CLIENT_SECRET=${AWS_SECRET_ACCESS_KEY:-garage-secret}

  htsget:
    build: ./htsget
    ports:
      - "8080:8080" # ticket server
    volumes:
      - ./htsget/config.toml.template:/htsget/config.toml.template:ro
    expose:
      - "8080" # ticket server
      - "8081" # data block server
    networks:
      - modos-network
    environment:
      - ENDPOINT=${S3_PUBLIC_URL:-http://localhost/s3}
      - BUCKET=${S3_BUCKET:-modos-demo}
      - S3_ADDRESSING_STYLE=${S3_ADDRESSING_STYLE:-auto}
      - AWS_ACCESS_KEY_ID=${AWS_ACCESS_KEY_ID:-garage}
      - AWS_SECRET_ACCESS_KEY=${AWS_SECRET_ACCESS_KEY:-garage-secret}
      - AWS_REGION=${GARAGE_S3_REGION:-us-east-1}
      - RUST_LOG=debug

  fuzon:
    build: ./fuzon
    volumes:
      - ./fuzon/config.json.template:/fuzon/config.json.template:ro
    expose:
      - "9090"
    networks:
      - modos-network

  refget:
    build: ./refget
    volumes:
      - ./refget/config.properties.template:/refget/config.properties.template:ro
    expose:
      - "8080"
    networks:
      - modos-network
    environment:
      - ENDPOINT=${S3_PUBLIC_URL:-http://localhost/s3}
      - BUCKET=${REFERENCE_BUCKET:-reference-genomes}
      - AWS_ACCESS_KEY_ID=${AWS_ACCESS_KEY_ID:-garage}
      - AWS_SECRET_ACCESS_KEY=${AWS_SECRET_ACCESS_KEY:-garage-secret}

  modos-server:
    build: ./modos-server
    expose:
      - "8000"
    networks:
      - modos-network
    environment:
      - FUZON_PUBLIC_URL=${FUZON_PUBLIC_URL:-http://localhost/fuzon}
      - HTSGET_LOCAL_URL=${HTSGET_LOCAL_URL:-http://htsget:8080}
      - HTSGET_PUBLIC_URL=${HTSGET_PUBLIC_URL:-http://localhost/htsget}
      - REFGET_PUBLIC_URL=${REFGET_PUBLIC_URL:-http://localhost/refget}
      - AWS_ACCESS_KEY_ID=${AWS_ACCESS_KEY_ID:-garage}
      - AWS_SECRET_ACCESS_KEY=${AWS_SECRET_ACCESS_KEY:-garage-secret}
      - S3_ADDRESSING_STYLE=${S3_ADDRESSING_STYLE:-auto}
      - S3_BUCKET=${S3_BUCKET:-modos-demo}
      - S3_LOCAL_URL=${S3_LOCAL_URL:-http://garage:9000}
      - S3_PUBLIC_URL=${S3_PUBLIC_URL:-http://localhost/s3}
    command: uv run uvicorn --host 0.0.0.0 --port 8000 --reload server:app<|MERGE_RESOLUTION|>--- conflicted
+++ resolved
@@ -50,13 +50,9 @@
       - modos-network
     environment:
       - GARAGE_ADMIN_TOKEN=${GARAGE_ADMIN_TOKEN:-garage}
-<<<<<<< HEAD
       - GARAGE_S3_REGION=${AWS_DEFAULT_REGION:-us-east-1}
-=======
-      - GARAGE_S3_REGION=${GARAGE_S3_REGION:-us-east-1}
       - S3_BUCKET=${S3_BUCKET:-modos-demo}
       - REFERENCE_BUCKET=${REFERENCE_BUCKET:-reference-genomes}
->>>>>>> 1b51e77b
       - CLIENT_ID=${AWS_ACCESS_KEY_ID:-garage}
       - CLIENT_SECRET=${AWS_SECRET_ACCESS_KEY:-garage-secret}
 

[project]
name = "modos"
description = "SMOC Multi-Omics Digital Object System API"
authors = [
  { name = "Swiss Data Science Center", email = "contact@datascience.ch" },
]
license = { text = "Apache-2.0" }
license-files = ["LICEN[CS]E*"]
readme = "README.md"
requires-python = ">=3.11,<3.13"
dynamic = ["version"]
dependencies = [
    "calamus>=0.4.2,<0.5.0",
    "gtars>=0.2.2,<0.3.0",
    "modos_schema>=0.3,<0.4",
    "pandas>=2.2.3,<3.0.0",
    "prompt-toolkit>=3.0.48,<4.0.0",
    "pydantic>=2.8.2,<3.0.0",
    "pysam>=0.22.0,<0.23.0",
    "pyteomics>=4.7.4,<5.0.0",
    "pyyaml>=6.0.1,<7.0.0",
    "rdflib>=6.3,<7.0",
    "s3fs>=2024.3.1,<2025.0.0",
    "typer>=0.9.0,<0.10.0",
    "zarr>=2.16.1,<3.0.0",
]

<<<<<<< HEAD
[tool.poetry.dependencies]
calamus = "^0.4.2"
crypt4gh = "^1.7"
gtars = "^0.2.2"
modos_schema = "^0.3"
pysam = "^0.22.0"
python = "^3.11"
pyyaml = "^6.0.1"
rdflib = "^6.3"
s3fs = "^2024.3.1"
typer = "^0.9.0"
zarr = "^2.16.1"
pydantic = "^2.8.2"
=======
[project.optional-dependencies]
pyfuzon = ["pyfuzon>=0.2,<0.3"]
>>>>>>> 1664ecde

[dependency-groups]
dev = [
  "ruff",
  "pre-commit",
  "pytest",
  "testcontainers[minio]",
]
docs = [
  "myst-parser>=2.0.0,<3.0",
  "sphinx>=7.2.6,<8.0",
  "pydata-sphinx-theme>=0.15.2,<1.0",
  "sphinx-click>=5.1.0,<6.0",
  "sphinx-autoapi>=3.0.0,<4.0",
  "sphinx-design>=0.5.0,<1.0",
]

[project.scripts]
modos = "modos.cli:cli"

[project.urls]
Homepage = "https://github.com/sdsc-ordes/modos-api"
Documentation = "https://sdsc-ordes.github.io/modos-api"
Issues = "https://github.com/sdsc-ordes/modos-api/issues"

[tool.ruff]
line-length = 79

[tool.pytest.ini_options]
addopts = ["--doctest-modules"]
testpaths = ["modos", "tests"]

[build-system]
requires = ["hatchling"]
build-backend = "hatchling.build"

[tool.hatch.version]
path = "src/modos/__init__.py"
pattern = '__version__ = "(?P<version>[^"]+)"'

[tool.hatch.build.targets.wheel]
packages = ["src/modos"]<|MERGE_RESOLUTION|>--- conflicted
+++ resolved
@@ -11,6 +11,7 @@
 dynamic = ["version"]
 dependencies = [
     "calamus>=0.4.2,<0.5.0",
+    "crypt4gh>=1.7,<2.0",
     "gtars>=0.2.2,<0.3.0",
     "modos_schema>=0.3,<0.4",
     "pandas>=2.2.3,<3.0.0",
@@ -25,24 +26,8 @@
     "zarr>=2.16.1,<3.0.0",
 ]
 
-<<<<<<< HEAD
-[tool.poetry.dependencies]
-calamus = "^0.4.2"
-crypt4gh = "^1.7"
-gtars = "^0.2.2"
-modos_schema = "^0.3"
-pysam = "^0.22.0"
-python = "^3.11"
-pyyaml = "^6.0.1"
-rdflib = "^6.3"
-s3fs = "^2024.3.1"
-typer = "^0.9.0"
-zarr = "^2.16.1"
-pydantic = "^2.8.2"
-=======
 [project.optional-dependencies]
 pyfuzon = ["pyfuzon>=0.2,<0.3"]
->>>>>>> 1664ecde
 
 [dependency-groups]
 dev = [
@@ -69,6 +54,8 @@
 Issues = "https://github.com/sdsc-ordes/modos-api/issues"
 
 [tool.ruff]
+# Allow lambda functions
+ignore = ["E731"]
 line-length = 79
 
 [tool.pytest.ini_options]

REGISTRY="ghcr.io/sdsc-ordes"
IMAGE_NAME="modos-api"
LOCAL_IP := $(shell ip route get 1 | sed -n 's/^.*src \([0-9.]*\) .*$$/\1/p')
VERSION :=$(shell grep -E '^__version__ += +' src/modos/__init__.py | sed -E 's/.*= +//' | tr -d '"')

.PHONY: install
<<<<<<< HEAD
install: ## Install with the poetry and add pre-commit hooks
=======
install: ## Install packages with uv and add pre-commit hooks
>>>>>>> 7b0729d6
	@echo "🚀 Installing packages with uv"
	@uv venv -p 3.12
	@uv sync --all-extras --group dev
	@uv run pre-commit install

.PHONY: check
check: ## Run code quality tools.
<<<<<<< HEAD
	@echo "🚀 Checking Poetry lock file consistency with 'pyproject.toml': Running poetry lock --check"
=======
	@echo "🚀 Checking uv lock file consistency with 'pyproject.toml': Running uv lock --check"
>>>>>>> 7b0729d6
	@uv lock --check
	@echo "🚀 Linting code: Running pre-commit"
	@uv run pre-commit run -a

.PHONY: doc
doc: ## Build sphinx documentation website locally
	@echo "📖 Building documentation"
	@cd docs
	@uv sync --frozen --group docs
	@uv run sphinx-build docs/ docs/_build

.PHONY: docker-build
docker-build: ## Build the modos-api client Docker image
	@echo "🐋 Building docker image"
	@docker build \
		-f ./tools/image/Dockerfile \
		--build-arg="VERSION_BUILD=$(VERSION)" \
		-t $(REGISTRY)/$(IMAGE_NAME):$(VERSION) .

.PHONY: test
test: ## Test the code with pytest
	@echo "🚀 Testing code: Running pytest"
	@uv run pytest

.PHONY: deploy
deploy: ## Deploy services using docker compose
	@echo "$(LOCAL_IP)";exit 0
	@echo "🐋 Deploying server with docker compose"
	cd tools/deploy; S3_PUBLIC_URL="http://$(LOCAL_IP):9000" docker compose up --build --force-recreate


.PHONY: help
help:
	@grep -E '^[a-zA-Z_-]+:.*?## .*$$' $(MAKEFILE_LIST) | awk 'BEGIN {FS = ":.*?## "}; {printf "\033[36m%-20s\033[0m %s\n", $$1, $$2}'

.DEFAULT_GOAL := help<|MERGE_RESOLUTION|>--- conflicted
+++ resolved
@@ -4,11 +4,7 @@
 VERSION :=$(shell grep -E '^__version__ += +' src/modos/__init__.py | sed -E 's/.*= +//' | tr -d '"')
 
 .PHONY: install
-<<<<<<< HEAD
-install: ## Install with the poetry and add pre-commit hooks
-=======
 install: ## Install packages with uv and add pre-commit hooks
->>>>>>> 7b0729d6
 	@echo "🚀 Installing packages with uv"
 	@uv venv -p 3.12
 	@uv sync --all-extras --group dev
@@ -16,11 +12,7 @@
 
 .PHONY: check
 check: ## Run code quality tools.
-<<<<<<< HEAD
-	@echo "🚀 Checking Poetry lock file consistency with 'pyproject.toml': Running poetry lock --check"
-=======
 	@echo "🚀 Checking uv lock file consistency with 'pyproject.toml': Running uv lock --check"
->>>>>>> 7b0729d6
 	@uv lock --check
 	@echo "🚀 Linting code: Running pre-commit"
 	@uv run pre-commit run -a

--- conflicted
+++ resolved
@@ -61,12 +61,8 @@
         ],
     )
     assert result.exit_code == 0
-<<<<<<< HEAD
     assert (tmp_path / "demo1.cram") in modo.list_files()
-=======
-    assert "demo1.cram" in [fi.name for fi in modo.list_files()]
-    assert "demo1.cram.crai" in [fi.name for fi in modo.list_files()]
->>>>>>> 99047968
+    assert (tmp_path / "demo1.cram.crai") in modo.list_files()
 
 
 def test_add_to_parent(tmp_path, test_modo, sample):
